--- conflicted
+++ resolved
@@ -270,16 +270,14 @@
             raise HTTPException(status_code=500, detail="Failed to parse suggestions from LLM")
 
     except Exception as e:
-<<<<<<< HEAD
-        raise HTTPException(status_code=500, detail=f"Error getting suggestions: {str(e)}")
-
-@app.get("/fetch_related_links", response_model=RelatedLinksResponse)
-=======
         raise HTTPException(status_code=500, detail=str(e))
     
 
+GOOGLE_SEARCH_API = "https://www.googleapis.com/customsearch/v1"
+GOOGLE_API_KEY = "AIzaSyD76l49ZmMXIg0COfBaK6oSIl8SJpqoSyo"
+SEARCH_ENGINE_ID = "3319737b3cde242e5"  # From Google Programmable Search
+
 @app.get("/fetch_related_links")
->>>>>>> bd31d1dc
 async def fetch_related_links(query: str):
     # Get environment variables
     google_api_key = os.getenv("GOOGLE_API_KEY")
